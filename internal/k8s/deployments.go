// Unless explicitly stated otherwise all files in this repository are licensed under the MIT License.
//
// This product includes software developed at Datadog (https://www.datadoghq.com/). Copyright 2024 Datadog, Inc.

package k8s

import (
	"context"
	"crypto/sha256"
	"encoding/hex"
	"fmt"
	"regexp"
	"sort"
	"strings"

	"github.com/distribution/reference"
	temporaliov1alpha1 "github.com/temporalio/temporal-worker-controller/api/v1alpha1"
	"github.com/temporalio/temporal-worker-controller/internal/controller/k8s.io/utils"
	appsv1 "k8s.io/api/apps/v1"
	corev1 "k8s.io/api/core/v1"
	metav1 "k8s.io/apimachinery/pkg/apis/meta/v1"
	"k8s.io/apimachinery/pkg/runtime"
	ctrl "sigs.k8s.io/controller-runtime"
	"sigs.k8s.io/controller-runtime/pkg/client"
)

const (
	DeployOwnerKey = ".metadata.controller"
	// BuildIDLabel is the label that identifies the build ID for a deployment
	BuildIDLabel                 = "temporal.io/build-id"
	DeploymentNameSeparator      = "/" // TODO(carlydf): change this to "." once the server accepts `.` in deployment names
	VersionIDSeparator           = "." // TODO(carlydf): change this to ":"
	K8sResourceNameSeparator     = "-"
	MaxBuildIdLen                = 63
	ConnectionSpecHashAnnotation = "temporal.io/connection-spec-hash"
)

// DeploymentState represents the Kubernetes state of all deployments for a temporal worker deployment
type DeploymentState struct {
	// Map of versionID to deployment
	Deployments map[string]*appsv1.Deployment
	// Sorted deployments by creation time
	DeploymentsByTime []*appsv1.Deployment
	// Map of deployment references
	DeploymentRefs map[string]*corev1.ObjectReference
}

// GetDeploymentState queries Kubernetes to get the state of all deployments
// associated with a TemporalWorkerDeployment
func GetDeploymentState(
	ctx context.Context,
	k8sClient client.Client,
	namespace string,
	ownerName string,
	workerDeploymentName string,
) (*DeploymentState, error) {
	state := &DeploymentState{
		Deployments:       make(map[string]*appsv1.Deployment),
		DeploymentsByTime: []*appsv1.Deployment{},
		DeploymentRefs:    make(map[string]*corev1.ObjectReference),
	}

	// List k8s deployments that correspond to managed worker deployment versions
	var childDeploys appsv1.DeploymentList
	if err := k8sClient.List(
		ctx,
		&childDeploys,
		client.InNamespace(namespace),
		client.MatchingFields{DeployOwnerKey: ownerName},
	); err != nil {
		return nil, fmt.Errorf("unable to list child deployments: %w", err)
	}

	// Sort deployments by creation timestamp
	sort.SliceStable(childDeploys.Items, func(i, j int) bool {
		return childDeploys.Items[i].ObjectMeta.CreationTimestamp.Before(&childDeploys.Items[j].ObjectMeta.CreationTimestamp)
	})

	// Track each k8s deployment by version ID
	for i := range childDeploys.Items {
		deploy := &childDeploys.Items[i]
		if buildID, ok := deploy.GetLabels()[BuildIDLabel]; ok {
			versionID := workerDeploymentName + VersionIDSeparator + buildID
			state.Deployments[versionID] = deploy
			state.DeploymentsByTime = append(state.DeploymentsByTime, deploy)
			state.DeploymentRefs[versionID] = NewObjectRef(deploy)
		}
		// Any deployments without the build ID label are ignored
	}

	return state, nil
}

// IsDeploymentHealthy checks if a deployment is in the "Available" state
func IsDeploymentHealthy(deployment *appsv1.Deployment) (bool, *metav1.Time) {
	// TODO(jlegrone): do we need to sort conditions by timestamp to check only latest?
	for _, c := range deployment.Status.Conditions {
		if c.Type == appsv1.DeploymentAvailable && c.Status == corev1.ConditionTrue {
			return true, &c.LastTransitionTime
		}
	}
	return false, nil
}

// NewObjectRef creates a reference to a Kubernetes object
func NewObjectRef(obj client.Object) *corev1.ObjectReference {
	return &corev1.ObjectReference{
		APIVersion: obj.GetObjectKind().GroupVersionKind().GroupVersion().String(),
		Kind:       obj.GetObjectKind().GroupVersionKind().Kind,
		Name:       obj.GetName(),
		Namespace:  obj.GetNamespace(),
		UID:        obj.GetUID(),
	}
}

// ComputeVersionID generates a version ID from the worker deployment spec
func ComputeVersionID(w *temporaliov1alpha1.TemporalWorkerDeployment) string {
	return ComputeWorkerDeploymentName(w) + VersionIDSeparator + ComputeBuildID(w)
}

func ComputeBuildID(w *temporaliov1alpha1.TemporalWorkerDeployment) string {
	if containers := w.Spec.Template.Spec.Containers; len(containers) > 0 {
		if img := containers[0].Image; img != "" {
			shortHashSuffix := K8sResourceNameSeparator + utils.ComputeHash(&w.Spec.Template, nil, true)
			maxImgLen := MaxBuildIdLen - len(shortHashSuffix)
			imagePrefix := computeImagePrefix(img, maxImgLen)
			return imagePrefix + shortHashSuffix
		}
	}
	return utils.ComputeHash(&w.Spec.Template, nil, false)
}

// ComputeWorkerDeploymentName generates the base worker deployment name
func ComputeWorkerDeploymentName(w *temporaliov1alpha1.TemporalWorkerDeployment) string {
	// Use the name and namespace to form the worker deployment name
	return w.GetName() + DeploymentNameSeparator + w.GetNamespace()
}

// ComputeVersionedDeploymentName generates a name for a versioned deployment
func ComputeVersionedDeploymentName(baseName, buildID string) string {
	return baseName + "-" + buildID
}

func computeImagePrefix(s string, maxLen int) string {
	ref, err := reference.Parse(s)
	if err == nil {
		switch v := ref.(type) {
		case reference.Tagged: // (e.g., "docker.io/library/busybox:latest", "docker.io/library/busybox:latest@sha256:<digest>")
			s = v.Tag() // -> latest
		case reference.Digested: // (e.g., "docker.io@sha256:<digest>", "docker.io/library/busybo@sha256:<digest>")
			s = v.Digest().Hex() // -> <digest>
		case reference.Named: // (e.g., "docker.io/library/busybox")
			s = reference.Path(v) // -> library/busybox
		default:
		}
	}
	return CleanAndTruncateString(s, maxLen)
}

// CleanAndTruncateString truncates string to the first n characters, and then replaces characters that can't be in a
// kubernetes resource name with a `-` character which can be.
// Pass n = -1 to skip truncation.
func CleanAndTruncateString(s string, n int) string {
	if len(s) > n && n > 0 {
		s = s[:n]
	}
	// Keep only letters, numbers, and dashes
	re := regexp.MustCompile(`[^a-zA-Z0-9-]+`)
	return re.ReplaceAllString(s, K8sResourceNameSeparator)
}

// SplitVersionID splits a version ID into its components
func SplitVersionID(versionID string) (deploymentName, buildID string, err error) {
	parts := strings.Split(versionID, VersionIDSeparator)
	if len(parts) < 2 {
		return "", "", fmt.Errorf("invalid version ID format: %s", versionID)
	}
	return parts[0], parts[1], nil
}

// NewDeploymentWithOwnerRef creates a new deployment resource, including owner references
func NewDeploymentWithOwnerRef(
	typeMeta *metav1.TypeMeta,
	objectMeta *metav1.ObjectMeta,
	spec *temporaliov1alpha1.TemporalWorkerDeploymentSpec,
	workerDeploymentName string,
	buildID string,
	connection temporaliov1alpha1.TemporalConnectionSpec,
) *appsv1.Deployment {
	selectorLabels := map[string]string{}
	// Merge labels from TemporalWorker with build ID
	if spec.Selector != nil {
		for k, v := range spec.Selector.MatchLabels {
			selectorLabels[k] = v
		}
	}
	selectorLabels[BuildIDLabel] = buildID

	// Set pod labels
	podLabels := make(map[string]string)
	for k, v := range spec.Template.Labels {
		podLabels[k] = v
	}
	for k, v := range selectorLabels {
		podLabels[k] = v
	}

	podSpec := spec.Template.Spec.DeepCopy()

	// Add environment variables to containers
	for i, container := range podSpec.Containers {
		container.Env = append(container.Env,
			corev1.EnvVar{
				Name:  "TEMPORAL_HOST_PORT",
				Value: connection.HostPort,
			},
			corev1.EnvVar{
				Name:  "TEMPORAL_NAMESPACE",
				Value: spec.WorkerOptions.TemporalNamespace,
			},
			corev1.EnvVar{
				Name:  "TEMPORAL_DEPLOYMENT_NAME",
				Value: workerDeploymentName,
			},
			corev1.EnvVar{
				Name:  "WORKER_BUILD_ID",
				Value: buildID,
			},
		)
		podSpec.Containers[i] = container
	}

	// Add TLS config if mTLS is enabled
	if connection.MutualTLSSecret != "" {
		for i, container := range podSpec.Containers {
			container.Env = append(container.Env,
				corev1.EnvVar{
					Name:  "TEMPORAL_TLS_KEY_PATH",
					Value: "/etc/temporal/tls/tls.key",
				},
				corev1.EnvVar{
					Name:  "TEMPORAL_TLS_CERT_PATH",
					Value: "/etc/temporal/tls/tls.crt",
				},
			)
			container.VolumeMounts = append(container.VolumeMounts, corev1.VolumeMount{
				Name:      "temporal-tls",
				MountPath: "/etc/temporal/tls",
			})
			podSpec.Containers[i] = container
		}
		podSpec.Volumes = append(podSpec.Volumes, corev1.Volume{
			Name: "temporal-tls",
			VolumeSource: corev1.VolumeSource{
				Secret: &corev1.SecretVolumeSource{
					SecretName: connection.MutualTLSSecret,
				},
			},
		})
	}

	// Build pod annotations
	podAnnotations := make(map[string]string)
	for k, v := range spec.Template.Annotations {
		podAnnotations[k] = v
	}
	podAnnotations[ConnectionSpecHashAnnotation] = ComputeConnectionSpecHash(connection)
	blockOwnerDeletion := true

	return &appsv1.Deployment{
		ObjectMeta: metav1.ObjectMeta{
			Name:                       ComputeVersionedDeploymentName(objectMeta.Name, buildID),
			Namespace:                  objectMeta.Namespace,
			DeletionGracePeriodSeconds: nil,
			Labels:                     selectorLabels,
			Annotations:                spec.Template.Annotations,
			OwnerReferences: []metav1.OwnerReference{{
				APIVersion:         typeMeta.APIVersion,
				Kind:               typeMeta.Kind,
				Name:               objectMeta.Name,
				UID:                objectMeta.UID,
				BlockOwnerDeletion: &blockOwnerDeletion,
				Controller:         nil,
			}},
			// TODO(jlegrone): Add finalizer managed by the controller in order to prevent
			//                 deleting deployments that are still reachable.
		},
		Spec: appsv1.DeploymentSpec{
			Replicas: spec.Replicas,
			Selector: &metav1.LabelSelector{
				MatchLabels: selectorLabels,
			},
			Template: corev1.PodTemplateSpec{
				ObjectMeta: metav1.ObjectMeta{
					Labels:      podLabels,
					Annotations: podAnnotations,
				},
				Spec: *podSpec,
			},
			MinReadySeconds: spec.MinReadySeconds,
		},
	}
}

<<<<<<< HEAD
func ComputeConnectionSpecHash(connection temporaliov1alpha1.TemporalConnectionSpec) string {
	// HostPort is required, but MutualTLSSecret can be empty for non-mTLS connections
	if connection.HostPort == "" {
		return ""
	}

	hasher := sha256.New()

	// Hash connection spec fields in deterministic order
	_, _ = hasher.Write([]byte(connection.HostPort))
	_, _ = hasher.Write([]byte(connection.MutualTLSSecret))

	return hex.EncodeToString(hasher.Sum(nil))
=======
func NewDeploymentWithControllerRef(
	w *temporaliov1alpha1.TemporalWorkerDeployment,
	buildID string,
	connection temporaliov1alpha1.TemporalConnectionSpec,
	reconcilerScheme *runtime.Scheme,
) (*appsv1.Deployment, error) {
	d := NewDeploymentWithOwnerRef(
		&w.TypeMeta,
		&w.ObjectMeta,
		&w.Spec,
		ComputeWorkerDeploymentName(w),
		buildID,
		connection,
	)
	if err := ctrl.SetControllerReference(w, d, reconcilerScheme); err != nil {
		return nil, err
	}
	return d, nil
>>>>>>> 5b2ad524
}<|MERGE_RESOLUTION|>--- conflicted
+++ resolved
@@ -302,7 +302,6 @@
 	}
 }
 
-<<<<<<< HEAD
 func ComputeConnectionSpecHash(connection temporaliov1alpha1.TemporalConnectionSpec) string {
 	// HostPort is required, but MutualTLSSecret can be empty for non-mTLS connections
 	if connection.HostPort == "" {
@@ -316,7 +315,8 @@
 	_, _ = hasher.Write([]byte(connection.MutualTLSSecret))
 
 	return hex.EncodeToString(hasher.Sum(nil))
-=======
+}
+
 func NewDeploymentWithControllerRef(
 	w *temporaliov1alpha1.TemporalWorkerDeployment,
 	buildID string,
@@ -335,5 +335,4 @@
 		return nil, err
 	}
 	return d, nil
->>>>>>> 5b2ad524
 }