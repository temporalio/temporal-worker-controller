--- conflicted
+++ resolved
@@ -164,13 +164,10 @@
 		temporalClient,
 		workerDeploymentName,
 		workerDeploy.Spec.WorkerOptions.TemporalNamespace,
-<<<<<<< HEAD
 		k8sState.Deployments,
 		targetBuildID,
 		workerDeploy.Spec.RolloutStrategy.Strategy,
-=======
 		getControllerIdentity(),
->>>>>>> 73e83782
 	)
 	if err != nil {
 		return ctrl.Result{}, fmt.Errorf("unable to get Temporal worker deployment state: %w", err)
