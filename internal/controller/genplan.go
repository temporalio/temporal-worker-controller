--- conflicted
+++ resolved
@@ -98,13 +98,7 @@
 	// Generate the plan using the planner package
 	plannerConfig := &planner.Config{
 		RolloutStrategy: rolloutStrategy,
-<<<<<<< HEAD
-		TargetVersionID: targetVersionID,
-		Replicas:        *w.Spec.Replicas,
-		ConflictToken:   w.Status.VersionConflictToken,
 		VersionPatches:  versionPatches,
-=======
->>>>>>> 6e598025
 	}
 
 	planResult, err := planner.GeneratePlan(
