package internal

import (
	"context"
	"testing"
	"time"

	temporaliov1alpha1 "github.com/temporalio/temporal-worker-controller/api/v1alpha1"
	"github.com/temporalio/temporal-worker-controller/internal/k8s"
	"github.com/temporalio/temporal-worker-controller/internal/testhelpers"
	"go.temporal.io/server/common/dynamicconfig"
	"go.temporal.io/server/temporal"
	"go.temporal.io/server/temporaltest"
	metav1 "k8s.io/apimachinery/pkg/apis/meta/v1"
	"sigs.k8s.io/controller-runtime/pkg/client"
	"sigs.k8s.io/controller-runtime/pkg/manager"
)

// TestIntegration runs integration tests for the Temporal Worker Controller
func TestIntegration(t *testing.T) {
	// Set up test environment
	cfg, k8sClient, mgr, _, cleanup := setupTestEnvironment(t)
	defer cleanup()

	// Create test namespace
	testNamespace := createTestNamespace(t, k8sClient)
	defer cleanupTestNamespace(t, cfg, k8sClient, testNamespace)

	// Create test Temporal server and client
	dc := dynamicconfig.NewMemoryClient()
	// make versions drain faster
	dc.OverrideValue("matching.wv.VersionDrainageStatusVisibilityGracePeriod", testDrainageVisibilityGracePeriod)
	dc.OverrideValue("matching.wv.VersionDrainageStatusRefreshInterval", testDrainageRefreshInterval)
	ts := temporaltest.NewServer(
		temporaltest.WithT(t),
		temporaltest.WithBaseServerOptions(temporal.WithDynamicConfigClient(dc)),
	)

	tests := map[string]*testhelpers.TestCaseBuilder{
		"manual-rollout-expect-no-change": testhelpers.NewTestCase().
			WithInput(
				testhelpers.NewTemporalWorkerDeploymentBuilder().
					WithManualStrategy().
					WithTargetTemplate("v1.0"),
			).
			WithWaitTime(5 * time.Second). // wait before checking to confirm no change
			WithExpectedStatus(
				testhelpers.NewStatusBuilder().
					WithTargetVersion("v1.0", temporaliov1alpha1.VersionStatusInactive, -1, true, false),
			),
		"all-at-once-rollout-2-replicas": testhelpers.NewTestCase().
			WithInput(
				testhelpers.NewTemporalWorkerDeploymentBuilder().
					WithAllAtOnceStrategy().
					WithReplicas(2).
					WithTargetTemplate("v1.0"),
			).
			WithExpectedStatus(
				testhelpers.NewStatusBuilder().
					WithTargetVersion("v1.0", temporaliov1alpha1.VersionStatusCurrent, -1, true, false).
					WithCurrentVersion("v1.0", true, false),
			),
		"progressive-rollout-no-unversioned-pollers-expect-all-at-once": testhelpers.NewTestCase().
			WithInput(
				testhelpers.NewTemporalWorkerDeploymentBuilder().
					WithProgressiveStrategy(testhelpers.ProgressiveStep(5, time.Hour)).
					WithTargetTemplate("v1.0"),
			).
			WithExpectedStatus(
				testhelpers.NewStatusBuilder().
					WithTargetVersion("v1.0", temporaliov1alpha1.VersionStatusCurrent, -1, true, false).
					WithCurrentVersion("v1.0", true, false),
			),
<<<<<<< HEAD
		"progressive-rollout-yes-unversioned-pollers-expect-first-step": testhelpers.NewTestCase().
			WithInput(
				testhelpers.NewTemporalWorkerDeploymentBuilder().
					WithProgressiveStrategy(testhelpers.ProgressiveStep(5, time.Hour)).
					WithTargetTemplate("v1"),
			).
			WithSetupFunction(setupUnversionedPollers).
			WithExpectedStatus(
				testhelpers.NewStatusBuilder().
					WithTargetVersion("v1", temporaliov1alpha1.VersionStatusRamping, 5, true, false),
			),
=======
		//// TODO(carlydf): this won't work until the controller detects unversioned pollers
		// "progressive-rollout-yes-unversioned-pollers-expect-first-step": testhelpers.NewTestCase().
		//	WithInput(
		//		testhelpers.NewTemporalWorkerDeploymentBuilder().
		//			WithProgressiveStrategy(testhelpers.ProgressiveStep(5, time.Hour)).
		//			WithTargetTemplate("v1.0"),
		//	).
		//	WithSetupFunction(setupUnversionedPoller).
		//	WithExpectedStatus(
		//		testhelpers.NewStatusBuilder().
		//			WithTargetVersion("v1.0", temporaliov1alpha1.VersionStatusRamping, 5, true, false),
		//	),
>>>>>>> 73e83782
		"nth-progressive-rollout-expect-first-step": testhelpers.NewTestCase().
			WithInput(
				testhelpers.NewTemporalWorkerDeploymentBuilder().
					WithProgressiveStrategy(testhelpers.ProgressiveStep(5, time.Hour)).
					WithTargetTemplate("v1.0").
					WithStatus(
						testhelpers.NewStatusBuilder().
							WithTargetVersion("v0", temporaliov1alpha1.VersionStatusCurrent, -1, true, true).
							WithCurrentVersion("v0", true, true),
					),
			).
			WithExistingDeployments(
				testhelpers.NewDeploymentInfo("v0", 1),
			).
			WithExpectedStatus(
				testhelpers.NewStatusBuilder().
					WithTargetVersion("v1.0", temporaliov1alpha1.VersionStatusRamping, 5, true, false),
			),
		"nth-progressive-rollout-with-success-gate": testhelpers.NewTestCase().
			WithInput(
				testhelpers.NewTemporalWorkerDeploymentBuilder().
					WithProgressiveStrategy(testhelpers.ProgressiveStep(5, time.Hour)).
					WithGate(true).
					WithTargetTemplate("v1.0").
					WithStatus(
						testhelpers.NewStatusBuilder().
							WithTargetVersion("v0", temporaliov1alpha1.VersionStatusCurrent, -1, true, true).
							WithCurrentVersion("v0", true, true),
					),
			).
			WithExistingDeployments(
				testhelpers.NewDeploymentInfo("v0", 1),
			).
			WithExpectedStatus(
				testhelpers.NewStatusBuilder().
					WithTargetVersion("v1.0", temporaliov1alpha1.VersionStatusRamping, 5, true, false),
			),
		"nth-progressive-rollout-with-failed-gate": testhelpers.NewTestCase().
			WithInput(
				testhelpers.NewTemporalWorkerDeploymentBuilder().
					WithProgressiveStrategy(testhelpers.ProgressiveStep(5, time.Hour)).
					WithGate(false).
					WithTargetTemplate("v1.0").
					WithStatus(
						testhelpers.NewStatusBuilder().
							WithTargetVersion("v0", temporaliov1alpha1.VersionStatusCurrent, -1, true, true).
							WithCurrentVersion("v0", true, true),
					),
			).
			WithExistingDeployments(
				testhelpers.NewDeploymentInfo("v0", 1),
			).
			WithWaitTime(5 * time.Second).
			WithExpectedStatus(
				testhelpers.NewStatusBuilder().
					WithTargetVersion("v1.0", temporaliov1alpha1.VersionStatusInactive, -1, true, false).
					WithCurrentVersion("v0", true, true),
			),
		"failed-gate-is-not-scaled-down-while-target": testhelpers.NewTestCase().
			WithInput(
				testhelpers.NewTemporalWorkerDeploymentBuilder().
					WithAllAtOnceStrategy().
					WithGate(false).
					WithTargetTemplate("v1.0"),
			).
			WithWaitTime(5 * time.Second).
			WithExpectedStatus(
				testhelpers.NewStatusBuilder().
					WithTargetVersion("v1.0", temporaliov1alpha1.VersionStatusInactive, -1, true, false),
			),
		"failed-gate-is-scaled-down-when-deprecated": testhelpers.NewTestCase().
			WithInput(
				testhelpers.NewTemporalWorkerDeploymentBuilder().
					WithAllAtOnceStrategy().
					WithTargetTemplate("v2.0").
					WithStatus(
						testhelpers.NewStatusBuilder().
							WithTargetVersion("v1.0", temporaliov1alpha1.VersionStatusInactive, -1, true, true).
							WithDeprecatedVersions(
								testhelpers.NewDeprecatedVersionInfo("v0", temporaliov1alpha1.VersionStatusDrained, true, true, true),
							),
					),
			).
			WithExistingDeployments(
				testhelpers.NewDeploymentInfo("v0", 1),
				testhelpers.NewDeploymentInfo("v1.0", 1),
			).
			WithWaitTime(5*time.Second).
			WithExpectedStatus(
				testhelpers.NewStatusBuilder().
					WithTargetVersion("v2.0", temporaliov1alpha1.VersionStatusCurrent, -1, true, false).
					WithCurrentVersion("v2.0", true, false).
					WithDeprecatedVersions(
						testhelpers.NewDeprecatedVersionInfo("v0", temporaliov1alpha1.VersionStatusDrained, true, false, true),
						testhelpers.NewDeprecatedVersionInfo("v1.0", temporaliov1alpha1.VersionStatusInactive, true, false, true),
					),
			).
			WithExpectedDeployments( // note: right now this is only checked for deprecated versions, TODO(carlydf) add for non-deprecated too
				testhelpers.NewDeploymentInfo("v0", 1),
				testhelpers.NewDeploymentInfo("v1.0", 0),
				testhelpers.NewDeploymentInfo("v2.0", 1),
			),
<<<<<<< HEAD
		"nth-rollout-blocked-at-max-replicas": testhelpers.NewTestCase().
			WithInput(
				testhelpers.NewTemporalWorkerDeploymentBuilder().
					WithAllAtOnceStrategy().
					WithTargetTemplate("v5").
					WithStatus(
						testhelpers.NewStatusBuilder().
							WithTargetVersion("v4", temporaliov1alpha1.VersionStatusCurrent, -1, true, true).
							WithCurrentVersion("v4", true, true).
							WithDeprecatedVersions( // drained AND has no pollers -> eligible for deletion
								testhelpers.NewDeprecatedVersionInfo("v0", temporaliov1alpha1.VersionStatusDrained, true, true, true),
								testhelpers.NewDeprecatedVersionInfo("v1", temporaliov1alpha1.VersionStatusDrained, true, true, true),
								testhelpers.NewDeprecatedVersionInfo("v2", temporaliov1alpha1.VersionStatusDrained, true, true, true),
								testhelpers.NewDeprecatedVersionInfo("v3", temporaliov1alpha1.VersionStatusDrained, true, true, true),
							),
=======
		"nth-rollout-blocked-by-modifier": testhelpers.NewTestCase().
			WithInput(
				testhelpers.NewTemporalWorkerDeploymentBuilder().
					WithAllAtOnceStrategy().
					WithTargetTemplate("v1").
					WithStatus(
						testhelpers.NewStatusBuilder().
							WithTargetVersion("v0", temporaliov1alpha1.VersionStatusCurrent, -1, true, true).
							WithCurrentVersion("v0", true, true),
>>>>>>> 73e83782
					),
			).
			WithExistingDeployments(
				testhelpers.NewDeploymentInfo("v0", 1),
<<<<<<< HEAD
				testhelpers.NewDeploymentInfo("v1", 1),
				testhelpers.NewDeploymentInfo("v2", 1),
				testhelpers.NewDeploymentInfo("v3", 1),
				testhelpers.NewDeploymentInfo("v4", 1),
			).
			WithWaitTime(5*time.Second).
			WithExpectedStatus(
				testhelpers.NewStatusBuilder(). // controller won't deploy v5, so it's not registered
								WithTargetVersion("v5", temporaliov1alpha1.VersionStatusNotRegistered, -1, false, false).
								WithCurrentVersion("v4", true, false).
								WithDeprecatedVersions( // drained but has pollers, so ineligible for deletion
						testhelpers.NewDeprecatedVersionInfo("v0", temporaliov1alpha1.VersionStatusDrained, true, false, true),
						testhelpers.NewDeprecatedVersionInfo("v1", temporaliov1alpha1.VersionStatusDrained, true, false, true),
						testhelpers.NewDeprecatedVersionInfo("v2", temporaliov1alpha1.VersionStatusDrained, true, false, true),
						testhelpers.NewDeprecatedVersionInfo("v3", temporaliov1alpha1.VersionStatusDrained, true, false, true),
					),
			).
			WithExpectedDeployments(
				testhelpers.NewDeploymentInfo("v0", 1),
				testhelpers.NewDeploymentInfo("v1", 1),
				testhelpers.NewDeploymentInfo("v2", 1),
				testhelpers.NewDeploymentInfo("v3", 1),
				testhelpers.NewDeploymentInfo("v4", 1),
				testhelpers.NewDeploymentInfo("v5", 1),
			),
=======
			).
			WithWaitTime(5 * time.Second).
			WithSetupFunction(setUnversionedCurrent).
			WithExpectedStatus(
				testhelpers.NewStatusBuilder().
					WithTargetVersion("v1", temporaliov1alpha1.VersionStatusInactive, -1, true, false).
					WithCurrentVersion("", false, false).
					WithDeprecatedVersions(testhelpers.NewDeprecatedVersionInfo("v0", temporaliov1alpha1.VersionStatusDrained, true, false, true)),
			).
			WithExpectedDeployments(
				testhelpers.NewDeploymentInfo("v0", 1),
			).
			WithValidatorFunction(validateIgnoreLastModifierMetadata(false)),
		"nth-rollout-unblocked-by-modifier-with-ignore": testhelpers.NewTestCase().
			WithInput(
				testhelpers.NewTemporalWorkerDeploymentBuilder().
					WithAllAtOnceStrategy().
					WithTargetTemplate("v1").
					WithStatus(
						testhelpers.NewStatusBuilder().
							WithTargetVersion("v0", temporaliov1alpha1.VersionStatusCurrent, -1, true, true).
							WithCurrentVersion("v0", true, true),
					),
			).
			WithExistingDeployments(
				testhelpers.NewDeploymentInfo("v0", 1),
			).
			WithSetupFunction(setCurrentAndSetIgnoreModifierMetadata).
			WithExpectedStatus(
				testhelpers.NewStatusBuilder().
					WithTargetVersion("v1", temporaliov1alpha1.VersionStatusCurrent, -1, true, false).
					WithDeprecatedVersions(testhelpers.NewDeprecatedVersionInfo("v0", temporaliov1alpha1.VersionStatusDrained, true, false, true)),
			).
			WithExpectedDeployments(
				testhelpers.NewDeploymentInfo("v0", 1),
			).
			WithValidatorFunction(validateIgnoreLastModifierMetadata(false)),
>>>>>>> 73e83782
	}
	// TODO(carlydf): Add additional test case where multiple ramping steps are done

	for testName, tc := range tests {
		t.Run(testName, func(t *testing.T) {
			ctx := context.Background()
			testTemporalWorkerDeploymentCreation(ctx, t, k8sClient, mgr, ts, tc.BuildWithValues(testName, testNamespace.Name, ts.GetDefaultNamespace()))
		})
	}

	// Create short TTL test Temporal server and client
	dcShortTTL := dynamicconfig.NewMemoryClient()
	// make versions eligible for deletion faster
	dcShortTTL.OverrideValue("matching.PollerHistoryTTL", testShortPollerHistoryTTL) // default is 5 minutes
	// make versions drain faster
	dcShortTTL.OverrideValue("matching.wv.VersionDrainageStatusVisibilityGracePeriod", testDrainageVisibilityGracePeriod)
	dcShortTTL.OverrideValue("matching.wv.VersionDrainageStatusRefreshInterval", testDrainageRefreshInterval)
	tsShortTTL := temporaltest.NewServer(
		temporaltest.WithT(t),
		temporaltest.WithBaseServerOptions(temporal.WithDynamicConfigClient(dcShortTTL)),
	)
	testsShortPollerTTL := map[string]*testhelpers.TestCaseBuilder{
		// Note: Add tests that require pollers to expire quickly here
		"nth-rollout-unblocked-after-pollers-die": testhelpers.NewTestCase().
			WithInput(
				testhelpers.NewTemporalWorkerDeploymentBuilder().
					WithAllAtOnceStrategy().
					WithTargetTemplate("v5").
					WithStatus(
						testhelpers.NewStatusBuilder().
							WithTargetVersion("v4", temporaliov1alpha1.VersionStatusCurrent, -1, true, true).
							WithCurrentVersion("v4", true, true).
							WithDeprecatedVersions( // drained AND has no pollers -> eligible for deletion
								testhelpers.NewDeprecatedVersionInfo("v0", temporaliov1alpha1.VersionStatusDrained, true, true, true),
								testhelpers.NewDeprecatedVersionInfo("v1", temporaliov1alpha1.VersionStatusDrained, true, true, true),
								testhelpers.NewDeprecatedVersionInfo("v2", temporaliov1alpha1.VersionStatusDrained, true, true, true),
								testhelpers.NewDeprecatedVersionInfo("v3", temporaliov1alpha1.VersionStatusDrained, true, true, true),
							),
					),
			).
			WithExistingDeployments(
				testhelpers.NewDeploymentInfo("v0", 0), // 0 replicas -> no pollers
				testhelpers.NewDeploymentInfo("v1", 1),
				testhelpers.NewDeploymentInfo("v2", 1),
				testhelpers.NewDeploymentInfo("v3", 1),
				testhelpers.NewDeploymentInfo("v4", 1),
			).
			WithWaitTime(5*time.Second).
			WithExpectedStatus(
				testhelpers.NewStatusBuilder().
					WithTargetVersion("v5", temporaliov1alpha1.VersionStatusCurrent, -1, false, false).
					WithCurrentVersion("v5", true, false).
					WithDeprecatedVersions( // drained AND has pollers -> eligible for deletion
						testhelpers.NewDeprecatedVersionInfo("v0", temporaliov1alpha1.VersionStatusDrained, true, false, true),
						testhelpers.NewDeprecatedVersionInfo("v1", temporaliov1alpha1.VersionStatusDrained, true, false, true),
						testhelpers.NewDeprecatedVersionInfo("v2", temporaliov1alpha1.VersionStatusDrained, true, false, true),
						testhelpers.NewDeprecatedVersionInfo("v3", temporaliov1alpha1.VersionStatusDrained, true, false, true),
						testhelpers.NewDeprecatedVersionInfo("v4", temporaliov1alpha1.VersionStatusDrained, true, false, true),
					),
			).
			WithExpectedDeployments(
				testhelpers.NewDeploymentInfo("v0", 0), // 0 replicas -> no pollers
				testhelpers.NewDeploymentInfo("v1", 1),
				testhelpers.NewDeploymentInfo("v2", 1),
				testhelpers.NewDeploymentInfo("v3", 1),
				testhelpers.NewDeploymentInfo("v4", 1),
				testhelpers.NewDeploymentInfo("v5", 1),
			),
	}

	for testName, tc := range testsShortPollerTTL {
		t.Run(testName, func(t *testing.T) {
			ctx := context.Background()
			testTemporalWorkerDeploymentCreation(ctx, t, k8sClient, mgr, tsShortTTL, tc.BuildWithValues(testName, testNamespace.Name, tsShortTTL.GetDefaultNamespace()))
		})
	}

}

// testTemporalWorkerDeploymentCreation tests the creation of a TemporalWorkerDeployment and waits for the expected status
func testTemporalWorkerDeploymentCreation(
	ctx context.Context,
	t *testing.T,
	k8sClient client.Client,
	mgr manager.Manager,
	ts *temporaltest.TestServer,
	tc testhelpers.TestCase,
) {
	twd := tc.GetTWD()
	expectedStatus := tc.GetExpectedStatus()

	t.Log("Creating a TemporalConnection")
	temporalConnection := &temporaliov1alpha1.TemporalConnection{
		ObjectMeta: metav1.ObjectMeta{
			Name:      twd.Spec.WorkerOptions.TemporalConnection,
			Namespace: twd.Namespace,
		},
		Spec: temporaliov1alpha1.TemporalConnectionSpec{
			HostPort: ts.GetFrontendHostPort(),
		},
	}
	if err := k8sClient.Create(ctx, temporalConnection); err != nil {
		t.Fatalf("failed to create TemporalConnection: %v", err)
	}

	env := testhelpers.TestEnv{
		K8sClient:                  k8sClient,
		Mgr:                        mgr,
		Ts:                         ts,
		Connection:                 temporalConnection,
		ExistingDeploymentReplicas: tc.GetExistingDeploymentReplicas(),
		ExistingDeploymentImages:   tc.GetExistingDeploymentImages(),
		ExpectedDeploymentReplicas: tc.GetExpectedDeploymentReplicas(),
	}

	makePreliminaryStatusTrue(ctx, t, env, twd)

	// verify that temporal state matches the preliminary status, to confirm that makePreliminaryStatusTrue worked
	verifyTemporalStateMatchesStatusEventually(t, ctx, ts, twd, twd.Status, 30*time.Second, 5*time.Second)

<<<<<<< HEAD
	if f := tc.GetSetupFunc(); f != nil {
		f(t, ctx, tc, env)
=======
	// apply post-status setup function
	if f := tc.GetSetupFunc(); f != nil {
		tc.GetSetupFunc()(t, ctx, tc, env)
>>>>>>> 73e83782
	}

	t.Log("Creating a TemporalWorkerDeployment")
	if err := k8sClient.Create(ctx, twd); err != nil {
		t.Fatalf("failed to create TemporalWorkerDeployment: %v", err)
	}

	t.Log("Waiting for the controller to reconcile")
	expectedDeploymentName := k8s.ComputeVersionedDeploymentName(twd.Name, k8s.ComputeBuildID(twd))

	// only wait for and create the deployment if it is expected
	if expectedStatus.TargetVersion.Status != temporaliov1alpha1.VersionStatusNotRegistered {
		waitForDeployment(t, k8sClient, expectedDeploymentName, twd.Namespace, 30*time.Second)
		workerStopFuncs := applyDeployment(t, ctx, k8sClient, expectedDeploymentName, twd.Namespace)
		defer handleStopFuncs(workerStopFuncs)
	}

	if wait := tc.GetWaitTime(); wait != nil {
		time.Sleep(*wait)
	}
	verifyTemporalWorkerDeploymentStatusEventually(t, ctx, env, twd.Name, twd.Namespace, expectedStatus, 30*time.Second, 5*time.Second)
	verifyTemporalStateMatchesStatusEventually(t, ctx, ts, twd, *expectedStatus, 30*time.Second, 5*time.Second)

	// apply post-expected-status validation function
	if f := tc.GetValidatorFunc(); f != nil {
		tc.GetValidatorFunc()(t, ctx, tc, env)
	}
}<|MERGE_RESOLUTION|>--- conflicted
+++ resolved
@@ -71,7 +71,6 @@
 					WithTargetVersion("v1.0", temporaliov1alpha1.VersionStatusCurrent, -1, true, false).
 					WithCurrentVersion("v1.0", true, false),
 			),
-<<<<<<< HEAD
 		"progressive-rollout-yes-unversioned-pollers-expect-first-step": testhelpers.NewTestCase().
 			WithInput(
 				testhelpers.NewTemporalWorkerDeploymentBuilder().
@@ -83,20 +82,6 @@
 				testhelpers.NewStatusBuilder().
 					WithTargetVersion("v1", temporaliov1alpha1.VersionStatusRamping, 5, true, false),
 			),
-=======
-		//// TODO(carlydf): this won't work until the controller detects unversioned pollers
-		// "progressive-rollout-yes-unversioned-pollers-expect-first-step": testhelpers.NewTestCase().
-		//	WithInput(
-		//		testhelpers.NewTemporalWorkerDeploymentBuilder().
-		//			WithProgressiveStrategy(testhelpers.ProgressiveStep(5, time.Hour)).
-		//			WithTargetTemplate("v1.0"),
-		//	).
-		//	WithSetupFunction(setupUnversionedPoller).
-		//	WithExpectedStatus(
-		//		testhelpers.NewStatusBuilder().
-		//			WithTargetVersion("v1.0", temporaliov1alpha1.VersionStatusRamping, 5, true, false),
-		//	),
->>>>>>> 73e83782
 		"nth-progressive-rollout-expect-first-step": testhelpers.NewTestCase().
 			WithInput(
 				testhelpers.NewTemporalWorkerDeploymentBuilder().
@@ -199,7 +184,6 @@
 				testhelpers.NewDeploymentInfo("v1.0", 0),
 				testhelpers.NewDeploymentInfo("v2.0", 1),
 			),
-<<<<<<< HEAD
 		"nth-rollout-blocked-at-max-replicas": testhelpers.NewTestCase().
 			WithInput(
 				testhelpers.NewTemporalWorkerDeploymentBuilder().
@@ -215,22 +199,10 @@
 								testhelpers.NewDeprecatedVersionInfo("v2", temporaliov1alpha1.VersionStatusDrained, true, true, true),
 								testhelpers.NewDeprecatedVersionInfo("v3", temporaliov1alpha1.VersionStatusDrained, true, true, true),
 							),
-=======
-		"nth-rollout-blocked-by-modifier": testhelpers.NewTestCase().
-			WithInput(
-				testhelpers.NewTemporalWorkerDeploymentBuilder().
-					WithAllAtOnceStrategy().
-					WithTargetTemplate("v1").
-					WithStatus(
-						testhelpers.NewStatusBuilder().
-							WithTargetVersion("v0", temporaliov1alpha1.VersionStatusCurrent, -1, true, true).
-							WithCurrentVersion("v0", true, true),
->>>>>>> 73e83782
-					),
-			).
-			WithExistingDeployments(
-				testhelpers.NewDeploymentInfo("v0", 1),
-<<<<<<< HEAD
+					),
+			).
+			WithExistingDeployments(
+				testhelpers.NewDeploymentInfo("v0", 1),
 				testhelpers.NewDeploymentInfo("v1", 1),
 				testhelpers.NewDeploymentInfo("v2", 1),
 				testhelpers.NewDeploymentInfo("v3", 1),
@@ -239,9 +211,9 @@
 			WithWaitTime(5*time.Second).
 			WithExpectedStatus(
 				testhelpers.NewStatusBuilder(). // controller won't deploy v5, so it's not registered
-								WithTargetVersion("v5", temporaliov1alpha1.VersionStatusNotRegistered, -1, false, false).
-								WithCurrentVersion("v4", true, false).
-								WithDeprecatedVersions( // drained but has pollers, so ineligible for deletion
+					WithTargetVersion("v5", temporaliov1alpha1.VersionStatusNotRegistered, -1, false, false).
+					WithCurrentVersion("v4", true, false).
+					WithDeprecatedVersions( // drained but has pollers, so ineligible for deletion
 						testhelpers.NewDeprecatedVersionInfo("v0", temporaliov1alpha1.VersionStatusDrained, true, false, true),
 						testhelpers.NewDeprecatedVersionInfo("v1", temporaliov1alpha1.VersionStatusDrained, true, false, true),
 						testhelpers.NewDeprecatedVersionInfo("v2", temporaliov1alpha1.VersionStatusDrained, true, false, true),
@@ -256,7 +228,16 @@
 				testhelpers.NewDeploymentInfo("v4", 1),
 				testhelpers.NewDeploymentInfo("v5", 1),
 			),
-=======
+		"nth-rollout-blocked-by-modifier": testhelpers.NewTestCase().
+			WithInput(
+				testhelpers.NewTemporalWorkerDeploymentBuilder().
+					WithAllAtOnceStrategy().
+					WithTargetTemplate("v1").
+					WithStatus(
+						testhelpers.NewStatusBuilder().
+							WithTargetVersion("v0", temporaliov1alpha1.VersionStatusCurrent, -1, true, true).
+							WithCurrentVersion("v0", true, true),
+					),
 			).
 			WithWaitTime(5 * time.Second).
 			WithSetupFunction(setUnversionedCurrent).
@@ -294,7 +275,6 @@
 				testhelpers.NewDeploymentInfo("v0", 1),
 			).
 			WithValidatorFunction(validateIgnoreLastModifierMetadata(false)),
->>>>>>> 73e83782
 	}
 	// TODO(carlydf): Add additional test case where multiple ramping steps are done
 
@@ -415,14 +395,9 @@
 	// verify that temporal state matches the preliminary status, to confirm that makePreliminaryStatusTrue worked
 	verifyTemporalStateMatchesStatusEventually(t, ctx, ts, twd, twd.Status, 30*time.Second, 5*time.Second)
 
-<<<<<<< HEAD
+	// apply post-status setup function
 	if f := tc.GetSetupFunc(); f != nil {
 		f(t, ctx, tc, env)
-=======
-	// apply post-status setup function
-	if f := tc.GetSetupFunc(); f != nil {
-		tc.GetSetupFunc()(t, ctx, tc, env)
->>>>>>> 73e83782
 	}
 
 	t.Log("Creating a TemporalWorkerDeployment")
