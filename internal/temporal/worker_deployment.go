// Unless explicitly stated otherwise all files in this repository are licensed under the MIT License.
//
// This product includes software developed at Datadog (https://www.datadoghq.com/). Copyright 2024 Datadog, Inc.

package temporal

import (
	"context"
	"errors"
	"fmt"
	"strings"
	"time"

	temporaliov1alpha1 "github.com/temporalio/temporal-worker-controller/api/v1alpha1"
	enumspb "go.temporal.io/api/enums/v1"
	"go.temporal.io/api/serviceerror"
	taskqueuepb "go.temporal.io/api/taskqueue/v1"
	"go.temporal.io/api/workflowservice/v1"
	temporalClient "go.temporal.io/sdk/client"
<<<<<<< HEAD
	appsv1 "k8s.io/api/apps/v1"
=======
	"go.temporal.io/sdk/converter"
>>>>>>> 73e83782
	metav1 "k8s.io/apimachinery/pkg/apis/meta/v1"
)

const (
	IgnoreLastModifierKey = "temporal.io/ignore-last-modifier"
)

// VersionInfo contains information about a specific version
type VersionInfo struct {
	DeploymentName string
	BuildID        string
	Status         temporaliov1alpha1.VersionStatus
	DrainedSince   *time.Time
	TaskQueues     []temporaliov1alpha1.TaskQueue
	TestWorkflows  []temporaliov1alpha1.WorkflowExecution

	// True if all task queues in this version have at least one unversioned poller.
	// False could just mean unknown / not checked / not checked successfully.
	// Only checked for Target Version when Current Version is nil and strategy is Progressive.
	// Used to decide whether to fast track the rollout; rollout will be AllAtOnce if:
	//   - Current Version is nil
	//   - Strategy is Progressive, and
	//   - Presence of unversioned pollers in all task queues of target version cannot be confirmed.
	AllTaskQueuesHaveUnversionedPoller bool
	// True if all task queues in this version have no versioned pollers.
	// False could just mean unknown / not checked / not checked successfully.
	// Only checked for Drained versions that don't have controller-managed Deployments.
	// Used to compute status.VersionCountIneligibleForDeletion.
	NoTaskQueuesHaveVersionedPoller bool
}

// TemporalWorkerState represents the state of a worker deployment in Temporal
type TemporalWorkerState struct {
	CurrentBuildID       string
	VersionConflictToken []byte
	RampingBuildID       string
	RampPercentage       float32
	// RampingSince is the time when the current ramping version was set.
	RampingSince       *metav1.Time
	RampLastModifiedAt *metav1.Time
	// Versions indexed by build ID
	Versions             map[string]*VersionInfo
	LastModifierIdentity string
	IgnoreLastModifier   bool
}

// GetWorkerDeploymentState queries Temporal to get the state of a worker deployment
func GetWorkerDeploymentState(
	ctx context.Context,
	client temporalClient.Client,
	workerDeploymentName string,
	namespace string,
<<<<<<< HEAD
	k8sDeployments map[string]*appsv1.Deployment,
	targetBuildId string,
	strategy temporaliov1alpha1.DefaultVersionUpdateStrategy,
=======
	controllerIdentity string,
>>>>>>> 73e83782
) (*TemporalWorkerState, error) {
	state := &TemporalWorkerState{
		Versions: make(map[string]*VersionInfo),
	}

	// Get deployment handler
	deploymentHandler := client.WorkerDeploymentClient().GetHandle(workerDeploymentName)

	// Describe the worker deployment
	resp, err := deploymentHandler.Describe(ctx, temporalClient.WorkerDeploymentDescribeOptions{})
	if err != nil {
		var notFound *serviceerror.NotFound
		if errors.As(err, &notFound) {
			// If deployment not found, return empty state
			return state, nil
		}
		return nil, fmt.Errorf("unable to describe worker deployment %s: %w", workerDeploymentName, err)
	}

	workerDeploymentInfo := resp.Info
	routingConfig := workerDeploymentInfo.RoutingConfig

	// Set basic information
	if routingConfig.CurrentVersion != nil {
		state.CurrentBuildID = routingConfig.CurrentVersion.BuildId
	}
	if routingConfig.RampingVersion != nil {
		state.RampingBuildID = routingConfig.RampingVersion.BuildId
	}
	state.RampPercentage = routingConfig.RampingVersionPercentage
	state.LastModifierIdentity = workerDeploymentInfo.LastModifierIdentity
	state.VersionConflictToken = resp.ConflictToken

	// Decide whether to ignore LastModifierIdentity
	if state.LastModifierIdentity != controllerIdentity && state.LastModifierIdentity != "" {
		state.IgnoreLastModifier, err = DeploymentShouldIgnoreLastModifier(ctx, deploymentHandler, routingConfig)
		if err != nil {
			return nil, err
		}
	}

	// TODO(jlegrone): Re-enable stats once available in versioning v3.

	// Set ramping since time if applicable
	if routingConfig.RampingVersion != nil {
		var (
			rampingSinceTime   = metav1.NewTime(routingConfig.RampingVersionChangedTime)
			lastRampUpdateTime = metav1.NewTime(routingConfig.RampingVersionPercentageChangedTime)
		)
		state.RampingSince = &rampingSinceTime
		state.RampLastModifiedAt = &lastRampUpdateTime
	}

	// Process each version
	for _, version := range workerDeploymentInfo.VersionSummaries {
		versionInfo := &VersionInfo{
			DeploymentName: version.Version.DeploymentName,
			BuildID:        version.Version.BuildId,
		}

		// Determine version status
		drainageStatus := version.DrainageStatus
		if routingConfig.CurrentVersion != nil &&
			version.Version.DeploymentName == routingConfig.CurrentVersion.DeploymentName &&
			version.Version.BuildId == routingConfig.CurrentVersion.BuildId {
			versionInfo.Status = temporaliov1alpha1.VersionStatusCurrent
		} else if routingConfig.RampingVersion != nil &&
			version.Version.DeploymentName == routingConfig.RampingVersion.DeploymentName &&
			version.Version.BuildId == routingConfig.RampingVersion.BuildId {
			versionInfo.Status = temporaliov1alpha1.VersionStatusRamping
		} else if drainageStatus == temporalClient.WorkerDeploymentVersionDrainageStatusDraining {
			versionInfo.Status = temporaliov1alpha1.VersionStatusDraining
		} else if drainageStatus == temporalClient.WorkerDeploymentVersionDrainageStatusDrained {
			versionInfo.Status = temporaliov1alpha1.VersionStatusDrained

			// Get drain time information
			versionResp, err := deploymentHandler.DescribeVersion(ctx, temporalClient.WorkerDeploymentDescribeVersionOptions{
				BuildID: version.Version.BuildId,
			})
			if err == nil {
				drainedSince := versionResp.Info.DrainageInfo.LastChangedTime
				versionInfo.DrainedSince = &drainedSince
				// If the deployment exists and has replicas, we assume there are versioned pollers, no need to check
				deployment, ok := k8sDeployments[version.Version.BuildId]
				if !ok || deployment.Status.Replicas == 0 { //revive:disable-line:max-control-nesting
					versionInfo.NoTaskQueuesHaveVersionedPoller = noTaskQueuesHaveVersionedPollers(ctx, client, versionResp.Info.TaskQueuesInfos)
				}
			}
		} else {
			versionInfo.Status = temporaliov1alpha1.VersionStatusInactive
			// get unversioned poller info to decide whether to fast-track rollout
			if version.Version.BuildId == targetBuildId &&
				routingConfig.CurrentVersion == nil &&
				strategy == temporaliov1alpha1.UpdateProgressive {
				var desc temporalClient.WorkerDeploymentVersionDescription
				describeVersion := func() error {
					desc, err = deploymentHandler.DescribeVersion(ctx, temporalClient.WorkerDeploymentDescribeVersionOptions{
						BuildID: version.Version.BuildId,
					})
					return err
				}
				// At first, version is found in DeploymentInfo.VersionSummaries but not ready for describe, so we have
				// to describe with backoff.
				//
				// Note: We can only check whether the task queues that we know of have unversioned pollers.
				//       If, later on, a poll request arrives tying a new task queue to the target version, we
				//       don't know whether that task queue has unversioned pollers.
				if err = withBackoff(10*time.Second, 1*time.Second, describeVersion); err == nil { //revive:disable-line:max-control-nesting
					versionInfo.AllTaskQueuesHaveUnversionedPoller = allTaskQueuesHaveUnversionedPoller(ctx, client, desc.Info.TaskQueuesInfos)
				}
			}

		}

		state.Versions[version.Version.BuildId] = versionInfo
	}

	return state, nil
}

func withBackoff(timeout time.Duration, tick time.Duration, fn func() error) error {
	deadline := time.Now().Add(timeout)
	var lastErr error
	for time.Now().Before(deadline) {
		err := fn()
		if err == nil {
			return nil
		}
		lastErr = err
		time.Sleep(tick)
	}
	return lastErr
}

// GetTestWorkflowStatus queries Temporal to get the status of test workflows for a version
func GetTestWorkflowStatus(
	ctx context.Context,
	client temporalClient.Client,
	workerDeploymentName string,
	buildID string,
	workerDeploy *temporaliov1alpha1.TemporalWorkerDeployment,
	temporalState *TemporalWorkerState,
) ([]temporaliov1alpha1.WorkflowExecution, error) {
	var results []temporaliov1alpha1.WorkflowExecution

	// Get deployment handler
	deploymentHandler := client.WorkerDeploymentClient().GetHandle(workerDeploymentName)

	// Get version info from temporal state to get deployment name
	versionInfo, exists := temporalState.Versions[buildID]
	if !exists {
		return results, nil
	}

	// Describe the version to get task queue information
	versionResp, err := deploymentHandler.DescribeVersion(ctx, temporalClient.WorkerDeploymentDescribeVersionOptions{
		BuildID: versionInfo.BuildID,
	})

	var notFound *serviceerror.NotFound
	if err != nil && !errors.As(err, &notFound) {
		// Ignore NotFound error, because if the version is not found, we know there are no test workflows running on it.
		return nil, fmt.Errorf("unable to describe worker deployment version for buildID %q: %w", buildID, err)
	}

	// Check test workflows for each task queue
	for _, tq := range versionResp.Info.TaskQueuesInfos {
		// Skip non-workflow task queues
		if tq.Type != temporalClient.TaskQueueTypeWorkflow {
			continue
		}

		// Adding task queue information to the current temporal state
		temporalState.Versions[buildID].TaskQueues = append(temporalState.Versions[buildID].TaskQueues, temporaliov1alpha1.TaskQueue{
			Name: tq.Name,
		})

		// Check if there is a test workflow for this task queue
		testWorkflowID := GetTestWorkflowID(versionInfo.DeploymentName, versionInfo.BuildID, tq.Name)
		wf, err := client.DescribeWorkflowExecution(
			ctx,
			testWorkflowID,
			"",
		)

		// Ignore "not found" errors
		if err != nil && !strings.Contains(err.Error(), "workflow not found") {
			return nil, fmt.Errorf("unable to describe test workflow: %w", err)
		}

		// Add workflow execution info
		if err == nil {
			info := wf.GetWorkflowExecutionInfo()
			workflowInfo := temporaliov1alpha1.WorkflowExecution{
				WorkflowID: info.GetExecution().GetWorkflowId(),
				RunID:      info.GetExecution().GetRunId(),
				TaskQueue:  info.GetTaskQueue(),
				Status:     mapWorkflowStatus(info.GetStatus()),
			}
			results = append(results, workflowInfo)
		}
	}

	return results, nil
}

// Helper functions

// mapWorkflowStatus converts Temporal workflow status to our CRD status
func mapWorkflowStatus(status enumspb.WorkflowExecutionStatus) temporaliov1alpha1.WorkflowExecutionStatus {
	switch status {
	case enumspb.WORKFLOW_EXECUTION_STATUS_RUNNING, enumspb.WORKFLOW_EXECUTION_STATUS_CONTINUED_AS_NEW:
		return temporaliov1alpha1.WorkflowExecutionStatusRunning
	case enumspb.WORKFLOW_EXECUTION_STATUS_COMPLETED:
		return temporaliov1alpha1.WorkflowExecutionStatusCompleted
	case enumspb.WORKFLOW_EXECUTION_STATUS_FAILED:
		return temporaliov1alpha1.WorkflowExecutionStatusFailed
	case enumspb.WORKFLOW_EXECUTION_STATUS_CANCELED:
		return temporaliov1alpha1.WorkflowExecutionStatusCanceled
	case enumspb.WORKFLOW_EXECUTION_STATUS_TERMINATED:
		return temporaliov1alpha1.WorkflowExecutionStatusTerminated
	case enumspb.WORKFLOW_EXECUTION_STATUS_TIMED_OUT:
		return temporaliov1alpha1.WorkflowExecutionStatusTimedOut
	default:
		// Default to running for unspecified or any other status
		return temporaliov1alpha1.WorkflowExecutionStatusRunning
	}
}

// GetTestWorkflowID generates a workflowID for test workflows
func GetTestWorkflowID(deploymentName, buildID, taskQueue string) string {
	return fmt.Sprintf("test-%s:%s-%s", deploymentName, buildID, taskQueue)
}

<<<<<<< HEAD
func HasUnversionedPoller(ctx context.Context,
	client temporalClient.Client,
	taskQueueInfo temporalClient.WorkerDeploymentTaskQueueInfo,
) (bool, error) {
	pollers, err := getPollers(ctx, client, taskQueueInfo)
	if err != nil {
		return false, fmt.Errorf("unable to confirm presence of unversioned pollers: %w", err)
	}
	for _, p := range pollers {
		switch p.GetDeploymentOptions().GetWorkerVersioningMode() {
		case temporalClient.WorkerVersioningModeUnversioned, temporalClient.WorkerVersioningModeUnspecified:
			return true, nil
		case temporalClient.WorkerVersioningModeVersioned:
		}
	}
	return false, nil
}

func HasNoVersionedPollers(ctx context.Context,
	client temporalClient.Client,
	taskQueueInfo temporalClient.WorkerDeploymentTaskQueueInfo,
) (bool, error) {
	pollers, err := getPollers(ctx, client, taskQueueInfo)
	if err != nil {
		return false, fmt.Errorf("unable to confirm absence of versioned pollers: %w", err)
	}
	for _, p := range pollers {
		switch p.GetDeploymentOptions().GetWorkerVersioningMode() {
		case temporalClient.WorkerVersioningModeUnversioned, temporalClient.WorkerVersioningModeUnspecified:
		case temporalClient.WorkerVersioningModeVersioned:
			return false, nil
		}
	}
	return true, nil
}

func getPollers(ctx context.Context,
	client temporalClient.Client,
	taskQueueInfo temporalClient.WorkerDeploymentTaskQueueInfo,
) ([]*taskqueuepb.PollerInfo, error) {
	var resp *workflowservice.DescribeTaskQueueResponse
	var err error
	switch taskQueueInfo.Type {
	case temporalClient.TaskQueueTypeWorkflow:
		resp, err = client.DescribeTaskQueue(ctx, taskQueueInfo.Name, temporalClient.TaskQueueTypeWorkflow)
	case temporalClient.TaskQueueTypeActivity:
		resp, err = client.DescribeTaskQueue(ctx, taskQueueInfo.Name, temporalClient.TaskQueueTypeActivity)
	}
	if err != nil {
		return nil, fmt.Errorf("unable to describe task queue %s: %w", taskQueueInfo.Name, err)
	}
	return resp.GetPollers(), nil
}

func noTaskQueuesHaveVersionedPollers(
	ctx context.Context,
	client temporalClient.Client,
	tqs []temporalClient.WorkerDeploymentTaskQueueInfo,
) bool {
	countHasNoVersionedPollers := 0
	for _, tqInfo := range tqs {
		hasNoVersionedPollers, _ := HasNoVersionedPollers(ctx, client, tqInfo) // TODO(carlydf): consider logging this error
		if hasNoVersionedPollers {
			countHasNoVersionedPollers++
		}
	}
	return countHasNoVersionedPollers == len(tqs)
}

func allTaskQueuesHaveUnversionedPoller(
	ctx context.Context,
	client temporalClient.Client,
	tqs []temporalClient.WorkerDeploymentTaskQueueInfo,
) bool {
	countHasUnversionedPoller := 0
	for _, tqInfo := range tqs {
		hasUnversionedPoller, _ := HasUnversionedPoller(ctx, client, tqInfo) // TODO(carlydf): consider logging this error
		if hasUnversionedPoller {
			countHasUnversionedPoller++
		}
	}
	return countHasUnversionedPoller == len(tqs)
=======
func DeploymentShouldIgnoreLastModifier(
	ctx context.Context,
	deploymentHandler temporalClient.WorkerDeploymentHandle,
	routingConfig temporalClient.WorkerDeploymentRoutingConfig,
) (shouldIgnore bool, err error) {
	if routingConfig.CurrentVersion != nil {
		shouldIgnore, err = getShouldIgnoreLastModifier(ctx, deploymentHandler, routingConfig.CurrentVersion.BuildId)
		if err != nil {
			return false, err
		}
	}
	if !shouldIgnore && // if someone has a non-nil Current Version, but only set the metadata in their Ramping Version, also count that
		routingConfig.RampingVersion != nil {
		return getShouldIgnoreLastModifier(ctx, deploymentHandler, routingConfig.CurrentVersion.BuildId)
	}
	return shouldIgnore, nil
}

func getShouldIgnoreLastModifier(
	ctx context.Context,
	deploymentHandler temporalClient.WorkerDeploymentHandle,
	buildId string,
) (bool, error) {
	desc, err := deploymentHandler.DescribeVersion(ctx, temporalClient.WorkerDeploymentDescribeVersionOptions{
		BuildID: buildId,
	})
	if err != nil {
		return false, fmt.Errorf("unable to describe version: %w", err)
	}
	for k, v := range desc.Info.Metadata {
		if k == IgnoreLastModifierKey {
			var s string
			err = converter.GetDefaultDataConverter().FromPayload(v, &s)
			if err != nil {
				return false, fmt.Errorf("unable to decode metadata payload for key %s: %w", IgnoreLastModifierKey, err)
			}
			return s == "true", nil
		}
	}
	return false, nil
>>>>>>> 73e83782
}<|MERGE_RESOLUTION|>--- conflicted
+++ resolved
@@ -17,11 +17,8 @@
 	taskqueuepb "go.temporal.io/api/taskqueue/v1"
 	"go.temporal.io/api/workflowservice/v1"
 	temporalClient "go.temporal.io/sdk/client"
-<<<<<<< HEAD
+	"go.temporal.io/sdk/converter"
 	appsv1 "k8s.io/api/apps/v1"
-=======
-	"go.temporal.io/sdk/converter"
->>>>>>> 73e83782
 	metav1 "k8s.io/apimachinery/pkg/apis/meta/v1"
 )
 
@@ -74,13 +71,10 @@
 	client temporalClient.Client,
 	workerDeploymentName string,
 	namespace string,
-<<<<<<< HEAD
 	k8sDeployments map[string]*appsv1.Deployment,
 	targetBuildId string,
 	strategy temporaliov1alpha1.DefaultVersionUpdateStrategy,
-=======
 	controllerIdentity string,
->>>>>>> 73e83782
 ) (*TemporalWorkerState, error) {
 	state := &TemporalWorkerState{
 		Versions: make(map[string]*VersionInfo),
@@ -315,7 +309,6 @@
 	return fmt.Sprintf("test-%s:%s-%s", deploymentName, buildID, taskQueue)
 }
 
-<<<<<<< HEAD
 func HasUnversionedPoller(ctx context.Context,
 	client temporalClient.Client,
 	taskQueueInfo temporalClient.WorkerDeploymentTaskQueueInfo,
@@ -329,6 +322,48 @@
 		case temporalClient.WorkerVersioningModeUnversioned, temporalClient.WorkerVersioningModeUnspecified:
 			return true, nil
 		case temporalClient.WorkerVersioningModeVersioned:
+		}
+	}
+	return false, nil
+}
+
+func DeploymentShouldIgnoreLastModifier(
+	ctx context.Context,
+	deploymentHandler temporalClient.WorkerDeploymentHandle,
+	routingConfig temporalClient.WorkerDeploymentRoutingConfig,
+) (shouldIgnore bool, err error) {
+	if routingConfig.CurrentVersion != nil {
+		shouldIgnore, err = getShouldIgnoreLastModifier(ctx, deploymentHandler, routingConfig.CurrentVersion.BuildId)
+		if err != nil {
+			return false, err
+		}
+	}
+	if !shouldIgnore && // if someone has a non-nil Current Version, but only set the metadata in their Ramping Version, also count that
+		routingConfig.RampingVersion != nil {
+		return getShouldIgnoreLastModifier(ctx, deploymentHandler, routingConfig.CurrentVersion.BuildId)
+	}
+	return shouldIgnore, nil
+}
+
+func getShouldIgnoreLastModifier(
+	ctx context.Context,
+	deploymentHandler temporalClient.WorkerDeploymentHandle,
+	buildId string,
+) (bool, error) {
+	desc, err := deploymentHandler.DescribeVersion(ctx, temporalClient.WorkerDeploymentDescribeVersionOptions{
+		BuildID: buildId,
+	})
+	if err != nil {
+		return false, fmt.Errorf("unable to describe version: %w", err)
+	}
+	for k, v := range desc.Info.Metadata {
+		if k == IgnoreLastModifierKey {
+			var s string
+			err = converter.GetDefaultDataConverter().FromPayload(v, &s)
+			if err != nil {
+				return false, fmt.Errorf("unable to decode metadata payload for key %s: %w", IgnoreLastModifierKey, err)
+			}
+			return s == "true", nil
 		}
 	}
 	return false, nil
@@ -398,46 +433,4 @@
 		}
 	}
 	return countHasUnversionedPoller == len(tqs)
-=======
-func DeploymentShouldIgnoreLastModifier(
-	ctx context.Context,
-	deploymentHandler temporalClient.WorkerDeploymentHandle,
-	routingConfig temporalClient.WorkerDeploymentRoutingConfig,
-) (shouldIgnore bool, err error) {
-	if routingConfig.CurrentVersion != nil {
-		shouldIgnore, err = getShouldIgnoreLastModifier(ctx, deploymentHandler, routingConfig.CurrentVersion.BuildId)
-		if err != nil {
-			return false, err
-		}
-	}
-	if !shouldIgnore && // if someone has a non-nil Current Version, but only set the metadata in their Ramping Version, also count that
-		routingConfig.RampingVersion != nil {
-		return getShouldIgnoreLastModifier(ctx, deploymentHandler, routingConfig.CurrentVersion.BuildId)
-	}
-	return shouldIgnore, nil
-}
-
-func getShouldIgnoreLastModifier(
-	ctx context.Context,
-	deploymentHandler temporalClient.WorkerDeploymentHandle,
-	buildId string,
-) (bool, error) {
-	desc, err := deploymentHandler.DescribeVersion(ctx, temporalClient.WorkerDeploymentDescribeVersionOptions{
-		BuildID: buildId,
-	})
-	if err != nil {
-		return false, fmt.Errorf("unable to describe version: %w", err)
-	}
-	for k, v := range desc.Info.Metadata {
-		if k == IgnoreLastModifierKey {
-			var s string
-			err = converter.GetDefaultDataConverter().FromPayload(v, &s)
-			if err != nil {
-				return false, fmt.Errorf("unable to decode metadata payload for key %s: %w", IgnoreLastModifierKey, err)
-			}
-			return s == "true", nil
-		}
-	}
-	return false, nil
->>>>>>> 73e83782
 }